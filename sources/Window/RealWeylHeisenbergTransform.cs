﻿using System;
using System.Threading.Tasks;
using UMapx.Core;
using UMapx.Transform;

namespace UMapx.Window
{
    /// <summary>
    /// Defines a group of real orthogonal bases and discrete Weyl-Heisenberg transforms.
    /// </summary>
    /// <remarks>
    /// More information can be found on the website:
    /// https://ieeexplore.ieee.org/document/8711969/
    /// </remarks>
    [Serializable]
    public class RealWeylHeisenbergTransform : WeylHeisenbergTransform, IWindowTransform, ITransform
    {
        #region Initialize
        /// <summary>
        /// Initializes a group of real orthogonal bases and Weyl-Heisenberg transformations.
        /// </summary>
        /// <param name="window">Windows function</param>
        /// <param name="m">Number of frequency shifts [4, N/4]</param>
        /// <param name="spectrumType">Spectrum type</param>
        /// <param name="direction">Processing direction</param>
        public RealWeylHeisenbergTransform(IWindow window, int m = 8, SpectrumType spectrumType = SpectrumType.Fourier, Direction direction = Direction.Vertical) 
            : base(window, m, direction) { SpectrumType = spectrumType; }

        /// <summary>
        /// Gets or sets spectrum type.
        /// </summary>
        public SpectrumType SpectrumType { get; set; }
        #endregion

        #region Weyl-Heisenberg static components
        /// <summary>
        /// Returns the real Weyl-Heisenberg basis matrix.
        /// </summary>
        /// <remarks>
        /// Matrix dimension [2N, 2N], where N = M * L.
        /// </remarks>
        /// <param name="g0">Function</param>
        /// <param name="M">Number of frequency shifts [4, N/4]</param>
        /// <param name="spectrumType">Spectrum type</param>
        /// <returns>Matrix</returns>
        public static float[,] Matrix(float[] g0, int M, SpectrumType spectrumType = SpectrumType.Fourier)
        {
            int N = g0.Length, L = N / M;

            if (L <= 0)
                throw new ArgumentException("Number of frequency shifts not defined correctly");

            float[,] G = new float[2 * N, 2 * N];

            if (spectrumType == SpectrumType.Fourier)
            {
                Complex32 c = 2 * Maths.Pi * Maths.I;
                float a = M / 2.0f;

                Parallel.For(0, N, n =>
                {
                    float phase = n - a / 2.0f;
                    int k, l, u, i, j;
                    Complex32 exp;

                    for (k = 0; k < M; k++)
                    {
                        exp = Maths.Exp(c * k / M * phase);

                        for (l = 0; l < L; l++)
                        {
                            u = l * M + k;
                            i = Maths.Mod(n - l * M, N);
                            j = Maths.Mod(n + M / 2 - l * M, N);

                            var G1 = g0[i] * exp;
                            var G2 = Maths.I * g0[j] * exp;

                            // implements the [2N, 2N] WH matrix
                            // https://github.com/asiryan/Weyl-Heisenberg-Toolbox/blob/master/matlab/toolbox_scripts/weylhzr.m

                            G[n, u + 0] = G1.Real; G[n + N, u + 0] = G1.Imag;
                            G[n, u + N] = G2.Real; G[n + N, u + N] = G2.Imag;
                        }
                    }
                });
            }
            else
            {
                // Constants
                float twoPiOverM = 2.0f * Maths.Pi / M;
                float halfPi = 0.5f * Maths.Pi;
                float quarterM = 0.25f * M; // shift of M/4 used in 'phase'

                Parallel.For(0, N, n =>
                {
                    // phase = n - M/4  (same as original: a = M/2, then phase = n - a/2)
                    float phase = n - quarterM;

                    for (int k = 0; k < M; k++)
                    {
                        // θ = 2π * (k/M) * phase
                        float theta = twoPiOverM * k * phase;

                        // Hartley evaluations
                        float cas1 = Special.Cas(theta);             // = cosθ + sinθ
                        float cas2 = Special.Cas(theta - halfPi);    // = sinθ - cosθ

                        // Recover cosθ and sinθ from cas:
                        float c = 0.5f * (cas1 - cas2); // cosθ
                        float s = 0.5f * (cas1 + cas2); // sinθ

                        for (int l = 0; l < L; l++)
                        {
                            int u = l * M + k;
                            int i = Maths.Mod(n - l * M, N);
                            int j = Maths.Mod(n + (M / 2) - l * M, N);

                            float gi = g0[i];
                            float gj = g0[j];

                            // This exactly matches:
                            // G1 = gi * (cosθ + i sinθ)
                            // G2 = i * gj * (cosθ + i sinθ) = gj * (cos(θ+π/2) + i sin(θ+π/2))
                            // => Re(G2) = -gj * sinθ, Im(G2) = gj * cosθ
                            G[n + 0, u + 0] = gi * c;   // Re(G1)
                            G[n + N, u + 0] = gi * s;   // Im(G1)

                            G[n + 0, u + N] = -gj * s;  // Re(G2)
                            G[n + N, u + N] = gj * c;   // Im(G2)
                        }
                    }
                });
            }

            return G;
        }
        /// <summary>
        /// Returns the real Weyl-Heisenberg basis matrix.
        /// </summary>
        /// <remarks>
        /// Matrix dimension [2N, 2N], where N = M * L.
        /// </remarks>
        /// <param name="window">Windows function</param>
        /// <param name="N">Number of samples</param>
        /// <param name="M">Number of frequency shifts [4, N/4]</param>
        /// <param name="orthogonalize">Orthogonalized matrix or not</param>
        /// <param name="spectrumType">Spectrum type</param>
        /// <returns>Matrix</returns>
        public static float[,] Matrix(IWindow window, int N, int M, bool orthogonalize = true, SpectrumType spectrumType = SpectrumType.Fourier)
        {
            return RealWeylHeisenbergTransform.Matrix(WeylHeisenbergTransform.Packet(window, N), M, orthogonalize, spectrumType);
        }
        /// <summary>
        /// Returns the real Weyl-Heisenberg basis matrix.
        /// </summary>
        /// <remarks>
        /// Matrix dimension [2N, 2N], where N = M * L.
        /// </remarks>
        /// <param name="g0">Function</param>
        /// <param name="M">Number of frequency shifts [4, N/4]</param>
        /// <param name="orthogonalize">Orthogonalized matrix or not</param>
        /// <param name="spectrumType">Spectrum type</param>
        /// <returns>Matrix</returns>
        public static float[,] Matrix(float[] g0, int M, bool orthogonalize = true, SpectrumType spectrumType = SpectrumType.Fourier)
        {
            if (orthogonalize)
            {
                ZakTransform zakTransform = new ZakTransform(M);

                return RealWeylHeisenbergTransform.Matrix(zakTransform.Orthogonalize(g0), M, spectrumType);
            }

            return RealWeylHeisenbergTransform.Matrix(g0, M, spectrumType);
        }
        #endregion

        #region Weyl-Heisenberg Transform
        /// <summary>
        /// Forward Weyl-Heisenberg transform.
        /// </summary>
        /// <param name="A">Array</param>
        /// <returns>Array</returns>
        public override float[] Forward(float[] A)
        {
            int N = A.Length;
<<<<<<< HEAD
            float[,] U = RealWeylHeisenbergTransform.Matrix(this.window, N / 2, this.m, true);
=======
            float[,] U = RealWeylHeisenbergTransform.Matrix(this.window, N / 2, this.m, true, SpectrumType);
>>>>>>> c4ece9bf
            float[] B = Core.Matrice.Dot(A, Matrice.Transpose(U));
            return B;
        }
        /// <summary>
        /// Backward Weyl-Heisenberg transform.
        /// </summary>
        /// <param name="B">Array</param>
        /// <returns>Array</returns>
        public override float[] Backward(float[] B)
        {
            int N = B.Length;
            float[,] U = RealWeylHeisenbergTransform.Matrix(this.window, N / 2, this.m, true, SpectrumType);
            float[] A = Core.Matrice.Dot(B, U);
            return A;
        }
        /// <summary>
        /// Forward Weyl-Heisenberg transform.
        /// </summary>
        /// <param name="A">Matrix</param>
        /// <returns>Matrix</returns>
        public override float[,] Forward(float[,] A)
        {
            int N = A.GetLength(0), M = A.GetLength(1);
            float[,] U = RealWeylHeisenbergTransform.Matrix(this.window, N / 2, this.m, true, SpectrumType);
            float[,] V = RealWeylHeisenbergTransform.Matrix(this.window, M / 2, this.m, true, SpectrumType);
            float[,] B;

            if (Direction == Direction.Both)
            {
                B = U.Transpose().Dot(A).Dot(V);
            }
            else if (Direction == Direction.Vertical)
            {
                B = U.Transpose().Dot(A);
            }
            else
            {
                B = A.Dot(V);
            }
            return B;
        }
        /// <summary>
        /// Backward Weyl-Heisenberg transform.
        /// </summary>
        /// <param name="B">Matrix</param>
        /// <returns>Matrix</returns>
        public override float[,] Backward(float[,] B)
        {
            int N = B.GetLength(0), M = B.GetLength(1);
            float[,] U = RealWeylHeisenbergTransform.Matrix(this.window, N / 2, this.m, true, SpectrumType);
            float[,] V = RealWeylHeisenbergTransform.Matrix(this.window, M / 2, this.m, true, SpectrumType);
            float[,] A;

            if (Direction == Direction.Both)
            {
                A = U.Dot(B).Dot(V.Transpose());
            }
            else if (Direction == Direction.Vertical)
            {
                A = U.Dot(B);
            }
            else
            {
                A = B.Dot(V.Transpose());
            }
            return A.Div(2);
        }
        /// <summary>
        /// Forward Weyl-Heisenberg transform.
        /// </summary>
        /// <param name="A">Array</param>
        /// <returns>Array</returns>
        public override Complex32[] Forward(Complex32[] A)
        {
            int N = A.Length;
<<<<<<< HEAD
            float[,] U = RealWeylHeisenbergTransform.Matrix(this.window, N / 2, this.m, true);
=======
            float[,] U = RealWeylHeisenbergTransform.Matrix(this.window, N / 2, this.m, true, SpectrumType);
>>>>>>> c4ece9bf
            Complex32[] B = Core.Matrice.Dot(A, Matrice.Transpose(U));
            return B;
        }
        /// <summary>
        /// Backward Weyl-Heisenberg transform.
        /// </summary>
        /// <param name="B">Array</param>
        /// <returns>Array</returns>
        public override Complex32[] Backward(Complex32[] B)
        {
            int N = B.Length;
            float[,] U = RealWeylHeisenbergTransform.Matrix(this.window, N / 2, this.m, true, SpectrumType);
            Complex32[] A = Core.Matrice.Dot(B, U);
            return A;
        }
        /// <summary>
        /// Forward Weyl-Heisenberg transform.
        /// </summary>
        /// <param name="A">Matrix</param>
        /// <returns>Matrix</returns>
        public override Complex32[,] Forward(Complex32[,] A)
        {
            int N = A.GetLength(0), M = A.GetLength(1);
            float[,] U = RealWeylHeisenbergTransform.Matrix(this.window, N / 2, this.m, true, SpectrumType);
            float[,] V = RealWeylHeisenbergTransform.Matrix(this.window, M / 2, this.m, true, SpectrumType);
            Complex32[,] B;

            if (Direction == Direction.Both)
            {
                B = U.Transpose().Dot(A).Dot(V);
            }
            else if (Direction == Direction.Vertical)
            {
                B = U.Transpose().Dot(A);
            }
            else
            {
                B = A.Dot(V);
            }
            return B;
        }
        /// <summary>
        /// Backward Weyl-Heisenberg transform.
        /// </summary>
        /// <param name="B">Matrix</param>
        /// <returns>Matrix</returns>
        public override Complex32[,] Backward(Complex32[,] B)
        {
            int N = B.GetLength(0), M = B.GetLength(1);
            float[,] U = RealWeylHeisenbergTransform.Matrix(this.window, N / 2, this.m, true, SpectrumType);
            float[,] V = RealWeylHeisenbergTransform.Matrix(this.window, M / 2, this.m, true, SpectrumType);
            Complex32[,] A;

            if (Direction == Direction.Both)
            {
                A = U.Dot(B).Dot(V.Transpose());
            }
            else if (Direction == Direction.Vertical)
            {
                A = U.Dot(B);
            }
            else
            {
                A = B.Dot(V.Transpose());
            }
            return A;
        }
        #endregion
    }
}<|MERGE_RESOLUTION|>--- conflicted
+++ resolved
@@ -184,11 +184,7 @@
         public override float[] Forward(float[] A)
         {
             int N = A.Length;
-<<<<<<< HEAD
-            float[,] U = RealWeylHeisenbergTransform.Matrix(this.window, N / 2, this.m, true);
-=======
-            float[,] U = RealWeylHeisenbergTransform.Matrix(this.window, N / 2, this.m, true, SpectrumType);
->>>>>>> c4ece9bf
+            float[,] U = RealWeylHeisenbergTransform.Matrix(this.window, N / 2, this.m, true, SpectrumType);
             float[] B = Core.Matrice.Dot(A, Matrice.Transpose(U));
             return B;
         }
@@ -264,11 +260,7 @@
         public override Complex32[] Forward(Complex32[] A)
         {
             int N = A.Length;
-<<<<<<< HEAD
-            float[,] U = RealWeylHeisenbergTransform.Matrix(this.window, N / 2, this.m, true);
-=======
-            float[,] U = RealWeylHeisenbergTransform.Matrix(this.window, N / 2, this.m, true, SpectrumType);
->>>>>>> c4ece9bf
+            float[,] U = RealWeylHeisenbergTransform.Matrix(this.window, N / 2, this.m, true, SpectrumType);
             Complex32[] B = Core.Matrice.Dot(A, Matrice.Transpose(U));
             return B;
         }
